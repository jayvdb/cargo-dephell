--- conflicted
+++ resolved
@@ -43,32 +43,6 @@
 </head>
 
 <body>
-<<<<<<< HEAD
-    <h1>Cargo-dephell</h1>
-    <table>
-        <thead>
-            <tr>
-                <th>package name</th>
-                <th>dev?</th>
-                <th>dependencies imported</th>
-                <th>LOC</th>
-                <th>unsafe LOC</th>
-            </tr>
-        </thead>
-        <tbody>
-            {% for package in packages %}
-            <tr {% if package.is_dev %}class="dev"{% endif %}>
-                <th>{{ package.name }}</th>
-                <th>{{ package.is_dev }}</th>
-                <th>{{ package.total_third_deps }}</th>
-                <th>{{ package.total_new_third_deps }}</th>
-                <th>{{ package.loc }}</th>
-                <th>{{ package.unsafe_loc }}</th>
-            </tr>
-            {% endfor %}
-        </tbody>
-    </table>
-=======
     <div class="container">
         <h1>Cargo-dephell</h1>
         <p>This is a list of dependencies collected from {{ path }}.</p>
@@ -86,7 +60,7 @@
             </thead>
             <tbody>
                 {% for package in packages %}
-                <tr>
+                <tr {% if package.is_dev %}class="dev"{% endif %}>
                     <th><a href="{{package.repo}}">{{ package.name }}</a></th>
                     <th>{{ package.is_dev }}</th>
                     <th>{{ package.total_third_deps }}</th>
@@ -99,7 +73,6 @@
             </tbody>
         </table>
     </div>
->>>>>>> f3b72828
 </body>
 
 </html>